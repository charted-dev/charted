--- conflicted
+++ resolved
@@ -30,7 +30,6 @@
 }
 
 dependencies {
-<<<<<<< HEAD
     compileOnly(libs.tomcat.annotations.api)
     implementation(libs.grpc.kotlin.stub)
     implementation(libs.protobuf.kotlin)
@@ -47,16 +46,6 @@
         dest(file("$projectDir/src/main/proto/emails.proto"))
         src("https://raw.githubusercontent.com/charted-dev/email-service/main/protos/emails.proto")
     }
-=======
-    implementation("com.google.protobuf:protobuf-kotlin:3.22.0")
-    implementation("com.google.protobuf:protobuf-java:3.22.1")
-    compileOnly("org.apache.tomcat:annotations-api:6.0.53")
-    implementation("io.grpc:grpc-kotlin-stub:1.3.0")
-    runtimeOnly("io.grpc:grpc-netty-shaded:1.53.0")
-    implementation("io.grpc:grpc-protobuf:1.53.0")
-    implementation("io.grpc:grpc-services:1.53.0")
-    implementation("io.grpc:grpc-stub:1.53.0")
->>>>>>> a3bd2cc0
 }
 
 sourceSets {
