# 📦 charted-server: Free, open source, and reliable Helm Chart registry made in Go.
# Copyright 2022 Noelware <team@noelware.org>
#
# Licensed under the Apache License, Version 2.0 (the "License");
# you may not use this file except in compliance with the License.
# You may obtain a copy of the License at
#
#    http://www.apache.org/licenses/LICENSE-2.0
#
# Unless required by applicable law or agreed to in writing, software
# distributed under the License is distributed on an "AS IS" BASIS,
# WITHOUT WARRANTIES OR CONDITIONS OF ANY KIND, either express or implied.
# See the License for the specific language governing permissions and
# limitations under the License.

name: Release workflow
on:
  release:
    types:
      - released

permissions:
  contents: write
  packages: write

jobs:
  release:
    runs-on: ubuntu-latest
<<<<<<< HEAD
    # soon:tm:
=======
    steps:
      - name: Checkout repository
        uses: actions/checkout@v3
        with:
          fetch-depth: 0

      - name: Setup Go 1.18
        uses: actions/setup-go@v3
        with:
          go-version: 1.18

      - name: Login into Docker Hub
        uses: docker/login-action@v2
        with:
          username: auguwu
          password: ${{ secrets.DOCKER_PASSWORD }}

      - name: Login into GitHub Container Registry
        uses: docker/login-action@v2
        with:
          registry: ghcr.io
          username: ${{ github.repository_owner }}
          password: ${{ secrets.GITHUB_TOKEN }}

      - name: Set up QEMU
        uses: docker/setup-qemu-action@v2

      - name: Set up Docker Buildx
        id: buildx
        uses: docker/setup-buildx-action@v2

      # Modified from: https://lukasjoswiak.com/github-actions-protobuf/
      # TODO: make this an action? owo
      - name: Cache Protobufs
        id: protobuf-cache
        uses: actions/cache@v3
        with:
          path: ~/.protobufs
          key: ${{ runner.os }}-protobufs
          restore-keys:
            ${{ runner.os }}-protobufs

      - name: Build protobufs library
        if: steps.protobuf-cache.outputs.cache-hit != 'true'
        working-directory: ~/.protobufs
        run: |
          # Clone the repository
          git clone https://github.com/protocolbuffers/protobuf.git
          cd protobuf
          git submodule update --init --recursive
          ./autogen.sh
          ./configure
          make
          make check

      - name: Install protobuf library
        working-directory: ~/.protobufs/protobuf
        run: sudo make install && sudo ldconfig

      - name: Run GoReleaser
        uses: goreleaser/goreleaser-action@v3
        with:
          distribution: goreleaser
          version: latest
          args: release --rm-dist --skip-sign
        env:
          HOMEBREW_TAP_GITHUB_TOKEN: ${{ secrets.GH_PAT }}
          GITHUB_TOKEN: ${{ secrets.GH_PAT }}

  deploy:
    name: Deploy to Kubernetes
    runs-on: ubuntu-latest
    needs:
      - release
    steps:
      - name: Get release tag
        id: tag
        uses: dawidd6/action-get-tag@v1
        with:
          strip_v: true

      - name: Setup Kubernetes workflow
        run: |
          mkdir ~/.kube
          echo "${{ secrets.KUBECONFIG }}" >> ~/.kube/config

      - name: Set image tag
        run: kubectl set image deployment/charted-server charted-server=noelware/charted-server:${{steps.tag.outputs.tag}}

      - name: Deploy!
        run: kubectl rollout status deployment/charted-server
>>>>>>> c71a337c
<|MERGE_RESOLUTION|>--- conflicted
+++ resolved
@@ -26,98 +26,8 @@
 jobs:
   release:
     runs-on: ubuntu-latest
-<<<<<<< HEAD
-    # soon:tm:
-=======
     steps:
-      - name: Checkout repository
+      - name: Checkout
         uses: actions/checkout@v3
         with:
-          fetch-depth: 0
-
-      - name: Setup Go 1.18
-        uses: actions/setup-go@v3
-        with:
-          go-version: 1.18
-
-      - name: Login into Docker Hub
-        uses: docker/login-action@v2
-        with:
-          username: auguwu
-          password: ${{ secrets.DOCKER_PASSWORD }}
-
-      - name: Login into GitHub Container Registry
-        uses: docker/login-action@v2
-        with:
-          registry: ghcr.io
-          username: ${{ github.repository_owner }}
-          password: ${{ secrets.GITHUB_TOKEN }}
-
-      - name: Set up QEMU
-        uses: docker/setup-qemu-action@v2
-
-      - name: Set up Docker Buildx
-        id: buildx
-        uses: docker/setup-buildx-action@v2
-
-      # Modified from: https://lukasjoswiak.com/github-actions-protobuf/
-      # TODO: make this an action? owo
-      - name: Cache Protobufs
-        id: protobuf-cache
-        uses: actions/cache@v3
-        with:
-          path: ~/.protobufs
-          key: ${{ runner.os }}-protobufs
-          restore-keys:
-            ${{ runner.os }}-protobufs
-
-      - name: Build protobufs library
-        if: steps.protobuf-cache.outputs.cache-hit != 'true'
-        working-directory: ~/.protobufs
-        run: |
-          # Clone the repository
-          git clone https://github.com/protocolbuffers/protobuf.git
-          cd protobuf
-          git submodule update --init --recursive
-          ./autogen.sh
-          ./configure
-          make
-          make check
-
-      - name: Install protobuf library
-        working-directory: ~/.protobufs/protobuf
-        run: sudo make install && sudo ldconfig
-
-      - name: Run GoReleaser
-        uses: goreleaser/goreleaser-action@v3
-        with:
-          distribution: goreleaser
-          version: latest
-          args: release --rm-dist --skip-sign
-        env:
-          HOMEBREW_TAP_GITHUB_TOKEN: ${{ secrets.GH_PAT }}
-          GITHUB_TOKEN: ${{ secrets.GH_PAT }}
-
-  deploy:
-    name: Deploy to Kubernetes
-    runs-on: ubuntu-latest
-    needs:
-      - release
-    steps:
-      - name: Get release tag
-        id: tag
-        uses: dawidd6/action-get-tag@v1
-        with:
-          strip_v: true
-
-      - name: Setup Kubernetes workflow
-        run: |
-          mkdir ~/.kube
-          echo "${{ secrets.KUBECONFIG }}" >> ~/.kube/config
-
-      - name: Set image tag
-        run: kubectl set image deployment/charted-server charted-server=noelware/charted-server:${{steps.tag.outputs.tag}}
-
-      - name: Deploy!
-        run: kubectl rollout status deployment/charted-server
->>>>>>> c71a337c
+          submodules: 'recursive'