--- conflicted
+++ resolved
@@ -44,11 +44,7 @@
     "//features/gc:Cargo.toml",
     "//server/proc-macro:Cargo.toml",
     "//server:Cargo.toml",
-<<<<<<< HEAD
-    "//testing:Cargo.toml",
-=======
     "//testkit:Cargo.toml",
->>>>>>> a6587de7
     "//testkit/macros:Cargo.toml",
     "//tools/devtools:Cargo.toml",
     "//tools/helm-plugin:Cargo.toml",
