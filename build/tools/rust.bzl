--- conflicted
+++ resolved
@@ -26,13 +26,7 @@
     # TODO(@auguwu): switch to newer rules-rust once commit 3a013f8bf11cfda776fce91e3dc0cee387d8c001 is in a release
     http_archive(
         name = "rules_rust",
-<<<<<<< HEAD
-        strip_prefix = "rules_rust-e2f2bfff3d2efc5c2ee29c20e8cca51a057eb05c",
-        sha256 = "038962e3550d0045bec89b66131727eb977746612a11d8e3b3fda518402c5869",
-        urls = ["https://github.com/bazelbuild/rules_rust/archive/e2f2bfff3d2efc5c2ee29c20e8cca51a057eb05c.tar.gz"],
-=======
         strip_prefix = "rules_rust-acb15135fa555fdb92e69e613079eb178090afcf",
         sha256 = "78b3c58b1972033deb9e5f491a5bd46e54af8a77177512e13090259618ec1e31",
         urls = ["https://github.com/bazelbuild/rules_rust/archive/acb15135fa555fdb92e69e613079eb178090afcf.tar.gz"],
->>>>>>> a6587de7
     )