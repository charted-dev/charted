--- conflicted
+++ resolved
@@ -18,7 +18,6 @@
 
 crates_vendor(
     name = "crate_index",
-<<<<<<< HEAD
 
     # annotations = {
     #     "curl-sys": [crate.annotation(
@@ -57,7 +56,7 @@
     #         ],
     #     )],
     # },
-=======
+
     # TODO(@auguwu): currently broken with:
     #
     # ~> Error: unknown field `generate_target_compatible_with`, expected one of `generate_binaries`, `generate_build_scripts`, `annotations`, `rendering`, `cargo_config`, `supported_platform_triples` at line 6 column 37
@@ -67,7 +66,6 @@
     #     "//conditions:default": "@cargo_bazel_bootstrap//:binary",
     # }),
     cargo_config = "//:.cargo/config.toml",
->>>>>>> d933a37b
     cargo_lockfile = "//:Cargo.lock",
 
     # we only want to target what we support so far:
