--- conflicted
+++ resolved
@@ -22,16 +22,9 @@
 
 dependencies {
     implementation(project(":lib:analytics:protobufs"))
-<<<<<<< HEAD
     implementation(project(":lib:stats"))
-
-    testImplementation("org.mockito.kotlin:mockito-kotlin:4.0.0")
-    testImplementation("org.mockito:mockito-core:4.6.1")
-    testImplementation("io.grpc:grpc-testing:1.47.0")
-=======
 
     testImplementation(libs.mockito.kotlin)
     testImplementation(libs.mockito.core)
     testImplementation(libs.grpc.testing)
->>>>>>> 2cf8a69f
 }