--- conflicted
+++ resolved
@@ -25,10 +25,6 @@
 async-recursion = "1.0.5"
 charted-config = { version = "0.0.0-devel.0", path = "../config" }
 eyre = "0.6.9"
-<<<<<<< HEAD
-redis = { version = "0.23.3", features = ["sentinel", "tokio-comp", "connection-manager"] }
-=======
 redis = { version = "0.23.4", features = ["sentinel", "tokio-comp", "connection-manager"] }
->>>>>>> a6587de7
 tokio = { version = "1.34.0", features = ["full"] }
 tracing = "0.1.40"