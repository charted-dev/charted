--- conflicted
+++ resolved
@@ -24,13 +24,7 @@
 [dependencies]
 bytes = "1.5.0"
 charted-config = { path = "../config", version = "0.0.0-devel.0" }
-<<<<<<< HEAD
-remi-core = "0.4.2"
-remi-fs = { version = "0.4.2", features = ["serde", "log"] }
-remi-s3 = { version = "0.4.2", features = ["serde", "log"] }
-=======
 remi-core = "0.4.3"
 remi-fs = { version = "0.4.3", features = ["serde", "log"] }
 remi-s3 = { version = "0.4.3", features = ["serde", "log"] }
->>>>>>> a6587de7
 serde = "1.0.193"