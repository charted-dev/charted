--- conflicted
+++ resolved
@@ -22,13 +22,8 @@
 authors = ["Noel Towa <cutie@floofy.dev>", "Noelware Team <team@noelware.org>"]
 
 [dependencies]
-<<<<<<< HEAD
-argon2 = "0.5.1"
+argon2 = "0.5.2"
 async-trait = "0.1.74"
-=======
-argon2 = "0.5.2"
-async-trait = "0.1.72"
->>>>>>> adc7a740
 charted-common = { version = "0.0.0-devel.0", path = "../../common" }
 charted-config = { version = "0.0.0-devel.0", path = "../../config" }
 charted-redis = { version = "0.0.0-devel.0", path = "../../redis" }
