# 🐻‍❄️📦 charted-server: Free, open source, and reliable Helm Chart registry made in Rust
# Copyright 2022-2023 Noelware, LLC. <team@noelware.org>
#
# Licensed under the Apache License, Version 2.0 (the "License");
# you may not use this file except in compliance with the License.
# You may obtain a copy of the License at
#
#    http://www.apache.org/licenses/LICENSE-2.0
#
# Unless required by applicable law or agreed to in writing, software
# distributed under the License is distributed on an "AS IS" BASIS,
# WITHOUT WARRANTIES OR CONDITIONS OF ANY KIND, either express or implied.
# See the License for the specific language governing permissions and
# limitations under the License.

[package]
name = "charted-cache-worker"
description = "🐻‍❄️📦 Worker to handle caching routines for in-memory and Redis backends"
version = "0.0.0-devel.0"
edition = "2021"
homepage = "https://charts.noelware.org"
authors = ["Noel Towa <cutie@floofy.dev>", "Noelware Team <team@noelware.org>"]

[dependencies]
async-trait = "0.1.74"
charted-common = { version = "0.0.0-devel.0", path = "../common" }
charted-config = { version = "0.0.0-devel.0", path = "../config" }
charted-redis = { version = "0.0.0-devel.0", path = "../redis" }
eyre = "0.6.9"
futures-util = "0.3.29"
moka = { version = "0.12.1", features = ["future", "logging"] }
<<<<<<< HEAD
redis = "0.23.3"
=======
redis = "0.23.4"
>>>>>>> a6587de7
serde = "1.0.193"
serde_json = "1.0.108"
tracing = "0.1.40"<|MERGE_RESOLUTION|>--- conflicted
+++ resolved
@@ -29,11 +29,7 @@
 eyre = "0.6.9"
 futures-util = "0.3.29"
 moka = { version = "0.12.1", features = ["future", "logging"] }
-<<<<<<< HEAD
-redis = "0.23.3"
-=======
 redis = "0.23.4"
->>>>>>> a6587de7
 serde = "1.0.193"
 serde_json = "1.0.108"
 tracing = "0.1.40"