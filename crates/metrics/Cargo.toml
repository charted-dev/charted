--- conflicted
+++ resolved
@@ -24,13 +24,8 @@
 [dependencies]
 charted-common = { version = "0.0.0-devel.0", path = "../common" }
 charted-config = { version = "0.0.0-devel.0", path = "../config" }
-<<<<<<< HEAD
-dyn-clone = "1.0.12"
+dyn-clone = "1.0.14"
 erased-serde = "0.3.31"
-=======
-dyn-clone = "1.0.14"
-erased-serde = "0.3.28"
->>>>>>> 9585e194
 prometheus-client = "0.21.2"
 serde = { version = "1.0.189", features = ["derive"] }
 tokio = { version = "1.29.1", features = ["rt"] }