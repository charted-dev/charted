--- conflicted
+++ resolved
@@ -32,13 +32,8 @@
 once_cell = "1.18.0"
 paste = "1.0.14"
 regex = "1.10.2"
-<<<<<<< HEAD
-remi-fs = { version = "0.4.2", features = ["serde"] }
-remi-s3 = { version = "0.4.2", features = ["serde"] }
-=======
 remi-fs = { version = "0.4.3", features = ["serde"] }
 remi-s3 = { version = "0.4.3", features = ["serde"] }
->>>>>>> a6587de7
 serde = { version = "1.0.193", features = ["derive"] }
 serde_yaml = "0.9.27"
 tracing = "0.1.40"
