--- conflicted
+++ resolved
@@ -24,15 +24,9 @@
 [dependencies]
 ansi_term = "0.12.1"
 argon2 = "0.5.2"
-<<<<<<< HEAD
 async-trait = "0.1.74"
-axum = { version = "0.6.18", features = ["headers", "macros", "http2", "tracing", "multipart"] }
-base64 = "0.21.2"
-=======
-async-trait = "0.1.71"
 axum = { version = "0.6.20", features = ["headers", "macros", "http2", "tracing", "multipart"] }
 base64 = "0.21.4"
->>>>>>> f05bf0c5
 charted-avatars = { version = "0.0.0-devel.0", path = "../crates/avatars" }
 charted-common = { version = "0.0.0-devel.0", path = "../crates/common" }
 charted-config = { version = "0.0.0-devel.0", path = "../crates/config" }
