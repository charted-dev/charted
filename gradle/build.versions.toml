--- conflicted
+++ resolved
@@ -32,12 +32,8 @@
 analytics-jvm = "0.1.4-beta"
 swagger-core = "2.2.9"
 unbound-ldap = "6.0.8"
-<<<<<<< HEAD
 system-stubs = "2.0.2"
-bouncycastle = "1.72"
-=======
 bouncycastle = "1.73"
->>>>>>> 06bb9499
 noel-commons = "2.5.1"
 grpc-kotlin = "1.3.0"
 postgresql = "42.6.0"
