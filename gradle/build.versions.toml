# 📦 charted-server: Free, open source, and reliable Helm Chart registry made in Kotlin.
# Copyright 2022 Noelware <team@noelware.org>
#
# Licensed under the Apache License, Version 2.0 (the "License");
# you may not use this file except in compliance with the License.
# You may obtain a copy of the License at
#
#    http://www.apache.org/licenses/LICENSE-2.0
#
# Unless required by applicable law or agreed to in writing, software
# distributed under the License is distributed on an "AS IS" BASIS,
# WITHOUT WARRANTIES OR CONDITIONS OF ANY KIND, either express or implied.
# See the License for the specific language governing permissions and
# limitations under the License.

[versions]
apache-commons-validator = "1.7"
exposed-powergamer-tools = "1.1.0"
spring-security-crypto = "5.7.4"
kotlinx-serialization = "1.4.1"
apache-commons-lang3 = "3.12.0"
logback-contrib-json = "0.1.5"
kotlinx-coroutines = "1.6.4"
elasticsearch-rest = "8.4.3"
apache-commons-io = "2.11.0"
meilisearch-rest = "1.0"
kotlinx-datetime = "0.4.0"
logstash-logback = "7.2"
prometheus-java = "0.16.0"
testcontainers = "1.17.5"
mockito-kotlin = "4.0.0"
noel-commons = "2.3.0"
ktor-routing = "0.4-beta"
elastic-apm = "1.34.1"
<<<<<<< HEAD
=======
kubernetes = "16.0.2"
>>>>>>> ce462f49
bouncycastle = "1.72"
clickhouse = "0.3.2-test3"
kubernetes = "16.0.1"
postgresql = "42.5.0"
joptsimple = "5.0.4"
java-mail = "1.5.0-b01"
hikaricp = "5.0.1"
mordant = "2.0.0-beta8"
lettuce = "6.2.1.RELEASE"
jackson = "2.13.4"
mockito = "4.8.1"
exposed = "0.39.2"
logback = "1.4.4"
tegral = "0.0.3"
junit5 = "5.9.1"
janino = "3.1.8"
sentry = "6.6.0"
okhttp = "4.10.0"
slf4j = "2.0.3"
koin = "3.2.2"
kaml = "0.49.0"
haru = "1.3.0"
remi = "0.4.1-beta"
ktor = "2.1.3"
totp = "1.7.1"
otel = "1.19.2-alpha"
jwt = "4.2.1"

[libraries]
# kotlinx libraries
kotlinx-serialization-json = { module = "org.jetbrains.kotlinx:kotlinx-serialization-json", version.ref = "kotlinx-serialization" }
kotlinx-serialization-core = { module = "org.jetbrains.kotlinx:kotlinx-serialization-core", version.ref = "kotlinx-serialization" }
kotlinx-coroutines-debug = { module = "org.jetbrains.kotlinx:kotlinx-coroutines-debug", version.ref = "kotlinx-coroutines" }
kotlinx-coroutines-core = { module = "org.jetbrains.kotlinx:kotlinx-coroutines-core", version.ref = "kotlinx-coroutines" }
kotlinx-coroutines-jdk8 = { module = "org.jetbrains.kotlinx:kotlinx-coroutines-jdk8", version.ref = "kotlinx-coroutines" }
kotlinx-datetime = { module = "org.jetbrains.kotlinx:kotlinx-datetime", version.ref = "kotlinx-datetime" }

# slf4j libraries
slf4j-over-log4j = { module = "org.slf4j:log4j-over-slf4j", version.ref = "slf4j" }
slf4j-over-jcl = { module = "org.slf4j:jcl-over-slf4j", version.ref = "slf4j" }
slf4j-simple = { module = "org.slf4j:slf4j-simple", version.ref = "slf4j" }
slf4j-api = { module = "org.slf4j:slf4j-api", version.ref = "slf4j" }

# exposed libraries
exposed-kotlin-datetime = { module = "org.jetbrains.exposed:exposed-kotlin-datetime", version.ref = "exposed" }
exposed-jdbc = { module = "org.jetbrains.exposed:exposed-jdbc", version.ref = "exposed" }
exposed-core = { module = "org.jetbrains.exposed:exposed-core", version.ref = "exposed" }
exposed-dao = { module = "org.jetbrains.exposed:exposed-dao", version.ref = "exposed" }

# noel utilities
noel-commons-extensions-kotlin = { module = "dev.floofy.commons:extensions-kotlin", version.ref = "noel-commons" }
noel-commons-extensions-koin = { module = "dev.floofy.commons:extensions-koin", version.ref = "noel-commons" }
noel-commons-exposed = { module = "dev.floofy.commons:exposed", version.ref = "noel-commons" }
noel-commons-slf4j = { module = "dev.floofy.commons:slf4j", version.ref = "noel-commons" }

# apache utilities
apache-commons-validator = { module = "commons-validator:commons-validator", version.ref = "apache-commons-validator" }
apache-commons-lang3 = { module = "org.apache.commons:commons-lang3", version.ref = "apache-commons-lang3" }
apache-commons-io = { module = "commons-io:commons-io", version.ref = "apache-commons-io" }

# remi libraries
remi-support-minio = { module = "org.noelware.remi:remi-support-minio", version.ref = "remi" }
remi-support-s3 = { module = "org.noelware.remi:remi-support-s3", version.ref = "remi" }
remi-support-fs = { module = "org.noelware.remi:remi-support-fs", version.ref = "remi" }
remi-core = { module = "org.noelware.remi:remi-core", version.ref = "remi" }

# sentry libraries
sentry-kotlin-extensions = { module = "io.sentry:sentry-kotlin-extensions", version.ref = "sentry" }
sentry-logback = { module = "io.sentry:sentry-logback", version.ref = "sentry" }
sentry = { module = "io.sentry:sentry", version.ref = "sentry" }

# ktor server and client libraries
ktor-client-content-negotitation = { module = "io.ktor:ktor-client-content-negotiation", version.ref = "ktor" }
ktor-serialization-kotlinx-json = { module = "io.ktor:ktor-serialization-kotlinx-json", version.ref = "ktor" }
ktor-server-content-negotiation = { module = "io.ktor:ktor-server-content-negotiation", version.ref = "ktor" }
ktor-server-auto-head-response = { module = "io.ktor:ktor-server-auto-head-response", version.ref = "ktor" }
ktor-server-default-headers = { module = "io.ktor:ktor-server-default-headers", version.ref = "ktor" }
ktor-server-double-receive = { module = "io.ktor:ktor-server-double-receive", version.ref = "ktor" }
ktor-server-status-pages = { module = "io.ktor:ktor-server-status-pages", version.ref = "ktor" }
ktor-server-websockets = { module = "io.ktor:ktor-server-websockets", version.ref = "ktor" }
ktor-server-test-host = { module = "io.ktor:ktor-server-test-host", version.ref = "ktor" }
ktor-client-logging = { module = "io.ktor:ktor-client-logging", version.ref = "ktor" }
ktor-serialization = { module = "io.ktor:ktor-serialization", version.ref = "ktor" }
ktor-client-okhttp = { module = "io.ktor:ktor-client-okhttp", version.ref = "ktor" }
ktor-server-netty = { module = "io.ktor:ktor-server-netty", version.ref = "ktor" }
ktor-server-cors = { module = "io.ktor:ktor-server-cors", version.ref = "ktor" }
ktor-client-core = { module = "io.ktor:ktor-client-core", version.ref = "ktor" }
ktor-server-core = { module = "io.ktor:ktor-server-core", version.ref = "ktor" }

# logback libraries
logback-logstash = { module = "net.logstash.logback:logstash-logback-encoder", version.ref = "logstash-logback" }
logback-classic = { module = "ch.qos.logback:logback-classic", version.ref = "logback" }
logback-core = { module = "ch.qos.logback:logback-core", version.ref = "logback" }

# testcontainers
testcontainers-elasticsearch = { module = "org.testcontainers:elasticsearch", version.ref = "testcontainers" }
testcontainers-postgresql = { module = "org.testcontainers:postgresql", version.ref = "testcontainers" }
testcontainers-cassandra = { module = "org.testcontainers:cassandra", version.ref = "testcontainers" }
testcontainers-core = { module = "org.testcontainers:testcontainers", version.ref = "testcontainers" }
testcontainers-k3s = { module = "org.testcontainers:k3s", version.ref = "testcontainers" }

# noelware's ktor routing
noelware-ktor-routing-loaders-koin = { module = "org.noelware.ktor:ktor-routing-loader-koin", version.ref = "ktor-routing" }
noelware-ktor-routing-core = { module = "org.noelware.ktor:ktor-routing-core", version.ref = "ktor-routing" }

# mockito
mockito-kotlin = { module = "org.mockito.kotlin:mockito-kotlin", version.ref = "mockito-kotlin" }
mockito-core = { module = "org.mockito:mockito-core", version.ref = "mockito" }

# elasticsearch
elasticsearch-rest-client-sniffer = { module = "org.elasticsearch.client:elasticsearch-rest-client-sniffer", version.ref = "elasticsearch-rest" }
elasticsearch-rest-client = { module = "org.elasticsearch.client:elasticsearch-rest-client", version.ref = "elasticsearch-rest" }
elasticsearch-java-client = { module = "co.elastic.clients:elasticsearch-java", version.ref = "elasticsearch-rest" }

# elastic apm
elastic-apm-agent-plugin-sdk = { module = "co.elastic.apm:apm-agent-plugin-sdk", version.ref = "elastic-apm" }
elastic-apm-agent-attach = { module = "co.elastic.apm:apm-agent-attach", version.ref = "elastic-apm" }
elastic-apm-agent-api = { module = "co.elastic.apm:apm-agent-api", version.ref = "elastic-apm" }

# prometheus
prometheus-simpleclient-hotspot = { module = "io.prometheus:simpleclient_hotspot", version.ref = "prometheus-java" }
prometheus-simpleclient-common = { module = "io.prometheus:simpleclient_common", version.ref = "prometheus-java" }
prometheus-simpleclient = { module = "io.prometheus:simpleclient", version.ref = "prometheus-java" }

# jackson libraries
jackson-kotlin-module = { module = "com.fasterxml.jackson.module:jackson-module-kotlin", version.ref = "jackson" }
jackson-databind = { module = "com.fasterxml.jackson.core:jackson-databind", version.ref = "jackson" }

# junit
junit-jupiter-params = { module = "org.junit.jupiter:junit-jupiter-params", version.ref = "junit5" }
junit-jupiter-api = { module = "org.junit.jupiter:junit-jupiter-api", version.ref = "junit5" }

# clickhouse
clickhouse-jdbc = { module = "com.clickhouse:clickhouse-jdbc", version.ref = "clickhouse" }

# opentelemetry
opentelemetry-annotations = { module = "io.opentelemetry.instrumentation:opentelemetry-instrumentation-annotations", version.ref = "otel" }

# external libraries
spring-security-crypto = { module = "org.springframework.security:spring-security-crypto", version.ref = "spring-security-crypto" }
exposed-powergamer-tools = { module = "net.perfectdreams.exposedpowerutils:postgres-power-utils", version.ref = "exposed-powergamer-tools" }
meilisearch-rest-client = { module = "dev.floofy.meilisearch:rest-client", version.ref = "meilisearch-rest" }
kubernetes-client = { module = "io.kubernetes:client-java", version.ref = "kubernetes" }
tegral-openapi = { module = "guru.zoroark.tegral:tegral-openapi-dsl", version.ref = "tegral" }
bouncycastle = { module = "org.bouncycastle:bcpkix-jdk15to18", version.ref = "bouncycastle" }
joptsimple = { module = "net.sf.jopt-simple:jopt-simple", version.ref = "joptsimple" }
javax-mail = { module = "javax.mail:mail", version.ref = "java-mail" }
postgresql = { module = "org.postgresql:postgresql", version.ref = "postgresql" }
hikaricp = { module = "com.zaxxer:HikariCP", version.ref = "hikaricp" }
lettuce = { module = "io.lettuce:lettuce-core", version.ref = "lettuce" }
mordant = { module = "com.github.ajalt.mordant:mordant", version.ref = "mordant" }
janino = { module = "org.codehaus.janino:janino", version.ref = "janino" }
okhttp = { module = "com.squareup.okhttp3:okhttp", version.ref = "okhttp" }
koin = { module = "io.insert-koin:koin-core", version.ref = "koin" }
kaml = { module = "com.charleskorn.kaml:kaml", version.ref = "kaml" }
haru = { module = "dev.floofy.haru:Haru", version.ref = "haru" }
totp = { module = "dev.samstevens.totp:totp", version.ref = "totp" }
jwt = { module = "com.auth0:java-jwt", version.ref = "jwt" }<|MERGE_RESOLUTION|>--- conflicted
+++ resolved
@@ -32,10 +32,7 @@
 noel-commons = "2.3.0"
 ktor-routing = "0.4-beta"
 elastic-apm = "1.34.1"
-<<<<<<< HEAD
-=======
 kubernetes = "16.0.2"
->>>>>>> ce462f49
 bouncycastle = "1.72"
 clickhouse = "0.3.2-test3"
 kubernetes = "16.0.1"
