--- conflicted
+++ resolved
@@ -31,12 +31,8 @@
 logstash-logback = "7.2"
 prometheus-java = "0.16.0"
 testcontainers = "1.17.6"
-<<<<<<< HEAD
-mockito-kotlin = "4.0.0"
+mockito-kotlin = "4.1.0"
 analytics-jvm = "0.1.3-beta"
-=======
-mockito-kotlin = "4.1.0"
->>>>>>> a22388cc
 noel-commons = "2.3.0"
 ktor-routing = "0.4.1-beta"
 bouncycastle = "1.72"
@@ -44,18 +40,9 @@
 elastic-apm = "1.34.1"
 kotlinx-cli = "0.3.5"
 kubernetes = "16.0.2"
-<<<<<<< HEAD
 clickhouse = "0.3.2-test3"
-postgresql = "42.5.0"
+postgresql = "42.5.1"
 java-mail = "1.5.0-b01"
-=======
-bouncycastle = "1.72"
-grpc-kotlin = "1.3.0"
-postgresql = "42.5.1"
-joptsimple = "5.0.4"
-java-mail = "1.5.0-b01"
-protobuf = "3.21.10"
->>>>>>> a22388cc
 hikaricp = "5.0.1"
 caffeine = "3.1.1"
 mordant = "2.0.0-beta8"
