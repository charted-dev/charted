# 🐻‍❄️📦 charted-server: Free, open source, and reliable Helm Chart registry made in Rust
# Copyright 2022-2023 Noelware, LLC. <team@noelware.org>
#
# Licensed under the Apache License, Version 2.0 (the "License");
# you may not use this file except in compliance with the License.
# You may obtain a copy of the License at
#
#    http://www.apache.org/licenses/LICENSE-2.0
#
# Unless required by applicable law or agreed to in writing, software
# distributed under the License is distributed on an "AS IS" BASIS,
# WITHOUT WARRANTIES OR CONDITIONS OF ANY KIND, either express or implied.
# See the License for the specific language governing permissions and
# limitations under the License.

apiVersion: v2
appVersion: 0.1.0-beta
kubeVersion: ">=1.23"
version: 0.1.0-beta
name: charted
home: https://charts.noelware.org
icon: https://cdn.noelware.cloud/branding/charted.png
sources:
  - https://github.com/charted-dev/charted/tree/main/distribution/helm
  - https://github.com/charted-dev/charted
  - https://charts.noelware.org
maintainers:
  - name: Noel Towa
    email: cutie@floofy.dev
    url: https://floofy.dev
  - name: Noelware, LLC.
    email: team@noelware.org
    url: https://noelware.org
annotations:
  charts.noelware.org/maintainers: user/noel,org/noelware
dependencies:
<<<<<<< HEAD
  - name: common
    version: ~2.9.2
    repository: https://charts.bitnami.com/bitnami
  - name: postgresql
    repository: https://charts.bitnami.com/bitnami
    version: ~12.10.0
    condition: external.postgresql.enabled
  - name: redis
    repository: https://charts.bitnami.com/bitnami
    version: ~18.0.1
    condition: external.redis.enabled
=======
    - name: postgresql
      repository: https://charts.bitnami.com/bitnami
      version: ~13.1.0
      condition: postgresql.enabled

    - name: redis
      repository: https://charts.bitnami.com/bitnami
      version: ~18.1.0
      condition: redis.enabled

    # used for common Helm utilities
    - name: common
      repository: https://charts.bitnami.com/bitnami
      version: ~2.13.0

    # used for the Audit Logs and Webhooks features
    # - name: clickhouse
    #   repository: https://charts.bitnami.com/bitnami
    #   version: ~3.2.1
    #   condition: features.auditLogs

    # used to enable Hoshi, the web UI for charted
    # - name: hoshi
    #   repository: https://charts.noelware.org/~/charted
    #   version: ~0.4.0-nightly
    #   condition: web.enabled
>>>>>>> d0c832fb
<|MERGE_RESOLUTION|>--- conflicted
+++ resolved
@@ -34,43 +34,14 @@
 annotations:
   charts.noelware.org/maintainers: user/noel,org/noelware
 dependencies:
-<<<<<<< HEAD
-  - name: common
-    version: ~2.9.2
-    repository: https://charts.bitnami.com/bitnami
-  - name: postgresql
-    repository: https://charts.bitnami.com/bitnami
-    version: ~12.10.0
-    condition: external.postgresql.enabled
-  - name: redis
-    repository: https://charts.bitnami.com/bitnami
-    version: ~18.0.1
-    condition: external.redis.enabled
-=======
+    - name: common
+      repository: https://charts.bitnami.com/bitnami
+      version: ~2.13.0
     - name: postgresql
       repository: https://charts.bitnami.com/bitnami
       version: ~13.1.0
       condition: postgresql.enabled
-
     - name: redis
       repository: https://charts.bitnami.com/bitnami
       version: ~18.1.0
-      condition: redis.enabled
-
-    # used for common Helm utilities
-    - name: common
-      repository: https://charts.bitnami.com/bitnami
-      version: ~2.13.0
-
-    # used for the Audit Logs and Webhooks features
-    # - name: clickhouse
-    #   repository: https://charts.bitnami.com/bitnami
-    #   version: ~3.2.1
-    #   condition: features.auditLogs
-
-    # used to enable Hoshi, the web UI for charted
-    # - name: hoshi
-    #   repository: https://charts.noelware.org/~/charted
-    #   version: ~0.4.0-nightly
-    #   condition: web.enabled
->>>>>>> d0c832fb
+      condition: redis.enabled