{
    "name": "@ncharts/types",
    "description": "🐻‍❄️📦 Generated OpenAPI typings from charted-server's OpenAPI document",
    "version": "0.0.0-devel.0",
    "main": "./dist/index.js",
    "module": "./dist/index.mjs",
    "typings": "./dist/index.d.ts",
    "author": "Noelware, LLC. <team@noelware.org>",
    "maintainers": [
        "Noelware, LLC. <team@noelware.org>",
        "Noel Towa <cutie@floofy.dev>"
    ],
    "files": [
        "dist/"
    ],
    "scripts": {
        "generate": "tsx --tsconfig ./scripts/tsconfig.json scripts/openapi && pnpm run fmt && pnpm run lint",
        "build": "pnpm run fmt && pnpm run lint && tsx --tsconfig ./scripts/tsconfig.json scripts/build",
        "lint": "eslint src --ext .d.ts --format=codeframe --fix && eslint scripts --ext .ts,.js --format=codeframe --fix",
        "fmt": "prettier --config ./.prettierrc.json --write **/*.{js,ts,json}",
        "test": "vitest --run"
    },
    "exports": {
        ".": {
            "require": "./index.js",
            "import": "./index.mjs",
            "types": "./index.d.ts"
        }
    },
    "devDependencies": {
        "@augu/eslint-config": "4.0.1",
        "@augu/tsconfig": "1.1.1",
        "@noelware/utils": "2.4.0",
<<<<<<< HEAD
        "@types/node": "20.9.4",
        "@typescript-eslint/eslint-plugin": "6.12.0",
        "@typescript-eslint/parser": "6.12.0",
=======
        "@types/node": "20.10.1",
        "@typescript-eslint/eslint-plugin": "6.13.1",
        "@typescript-eslint/parser": "6.13.1",
>>>>>>> a6587de7
        "eslint": "8.54.0",
        "eslint-config-prettier": "9.0.0",
        "eslint-formatter-codeframe": "7.32.1",
        "openapi-typescript": "6.7.1",
        "prettier": "3.1.0",
<<<<<<< HEAD
        "tsx": "4.3.0",
=======
        "tsx": "4.6.1",
>>>>>>> a6587de7
        "typescript": "5.3.2",
        "vitest": "0.34.6"
    }
}<|MERGE_RESOLUTION|>--- conflicted
+++ resolved
@@ -31,25 +31,15 @@
         "@augu/eslint-config": "4.0.1",
         "@augu/tsconfig": "1.1.1",
         "@noelware/utils": "2.4.0",
-<<<<<<< HEAD
-        "@types/node": "20.9.4",
-        "@typescript-eslint/eslint-plugin": "6.12.0",
-        "@typescript-eslint/parser": "6.12.0",
-=======
         "@types/node": "20.10.1",
         "@typescript-eslint/eslint-plugin": "6.13.1",
         "@typescript-eslint/parser": "6.13.1",
->>>>>>> a6587de7
         "eslint": "8.54.0",
         "eslint-config-prettier": "9.0.0",
         "eslint-formatter-codeframe": "7.32.1",
         "openapi-typescript": "6.7.1",
         "prettier": "3.1.0",
-<<<<<<< HEAD
-        "tsx": "4.3.0",
-=======
         "tsx": "4.6.1",
->>>>>>> a6587de7
         "typescript": "5.3.2",
         "vitest": "0.34.6"
     }
